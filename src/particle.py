import time
import numpy as np
import matplotlib.pyplot as plt
import jax
from jax import random
from jax import jit
import jax.numpy as jnp
import math
from pyevtk.hl import gridToVTK


def initial_particles(N_particles, x_wind, y_wind, z_wind, mass, T, kb, key1, key2, key3):
    """
    Initializes the velocities and positions of the particles.

    Parameters:
    - N_particles (int): The number of particles.
    - x_wind (float): The maximum value for the x-coordinate of the particles' positions.
    - y_wind (float): The maximum value for the y-coordinate of the particles' positions.
    - z_wind (float): The maximum value for the z-coordinate of the particles' positions.
    - mass (float): The mass of the particles.
    - T (float): The temperature of the system.
    - kb (float): The Boltzmann constant.
    - key (jax.random.PRNGKey): The random key for generating random numbers.

    Returns:
    - x (jax.numpy.ndarray): The x-coordinates of the particles' positions.
    - y (jax.numpy.ndarray): The y-coordinates of the particles' positions.
    - z (jax.numpy.ndarray): The z-coordinates of the particles' positions.
    - v_x (numpy.ndarray): The x-component of the particles' velocities.
    - v_y (numpy.ndarray): The y-component of the particles' velocities.
    - v_z (numpy.ndarray): The z-component of the particles' velocities.
    """
    initial_wind = 1.0
    # what is the initial window for the particles (as a fraction of spatial window)
    x = jax.random.uniform(key1, shape = (N_particles,), minval=-initial_wind*x_wind/2, maxval=initial_wind*x_wind/2)
    y = jax.random.uniform(key2, shape = (N_particles,), minval=-initial_wind*y_wind/2, maxval=initial_wind*y_wind/2)
    z = jax.random.uniform(key3, shape = (N_particles,), minval=-initial_wind*z_wind/2, maxval=initial_wind*z_wind/2)
    # initialize the positions of the particles
    std = kb * T / mass
    v_x = np.random.normal(0, std, N_particles)
    v_y = np.random.normal(0, std, N_particles)
    v_z = np.random.normal(0, std, N_particles)
    # initialize the particles with a maxwell boltzmann distribution.
    return x, y, z, v_x, v_y, v_z

<<<<<<< HEAD
=======

>>>>>>> 1ff3d87d
def cold_start_init(start, N_particles, x_wind, y_wind, z_wind, mass, T, kb, key1, key2, key3):
    """
    Initializes the velocities and positions of the particles.

    Parameters:
    - N_particles (int): The number of particles.
    - x_wind (float): The maximum value for the x-coordinate of the particles' positions.
    - y_wind (float): The maximum value for the y-coordinate of the particles' positions.
    - z_wind (float): The maximum value for the z-coordinate of the particles' positions.
    - mass (float): The mass of the particles.
    - T (float): The temperature of the system.
    - kb (float): The Boltzmann constant.
    - key (jax.random.PRNGKey): The random key for generating random numbers.

    Returns:
    - x (jax.numpy.ndarray): The x-coordinates of the particles' positions.
    - y (jax.numpy.ndarray): The y-coordinates of the particles' positions.
    - z (jax.numpy.ndarray): The z-coordinates of the particles' positions.
    - v_x (numpy.ndarray): The x-component of the particles' velocities.
    - v_y (numpy.ndarray): The y-component of the particles' velocities.
    - v_z (numpy.ndarray): The z-component of the particles' velocities.
    """
    x = start * jnp.ones(N_particles)
    y = start * jnp.ones(N_particles)
    z = start * jnp.ones(N_particles)
    # initialize the positions of the particles

    std = kb * T / mass
    v_x = np.random.normal(0, std, N_particles)
    v_y = np.random.normal(0, std, N_particles)
    v_z = np.random.normal(0, std, N_particles)
    # initialize the particles with a maxwell boltzmann distribution.
    return x, y, z, v_x, v_y, v_z


@jit
def periodic_boundary_condition(x_wind, y_wind, z_wind, x, y, z):
    """
    Implement periodic boundary conditions for the particles.

    Returns:
    - x (jax.numpy.ndarray): The x-coordinates of the particles' positions.
    - y (jax.numpy.ndarray): The y-coordinates of the particles' positions.
    - z (jax.numpy.ndarray): The z-coordinates of the particles' positions.
    """
    x = jnp.where(x > x_wind/2, -x_wind/2, x)
    x = jnp.where(x < -x_wind/2,  x_wind/2, x)
    y = jnp.where(y > y_wind/2, -y_wind/2, y)
    y = jnp.where(y < -y_wind/2,  y_wind/2, y)
    z = jnp.where(z > z_wind/2, -z_wind/2, z)
    z = jnp.where(z < -z_wind/2,  z_wind/2, z)
    return x, y, z

@jit
def euler_update(s, v, dt):
    """
    Update the position of the particles using the Euler method.

    Parameters:
    - s (jax.numpy.ndarray): The current position of the particles.
    - v (jax.numpy.ndarray): The velocity of the particles.
    - dt (float): The time step for the update.

    Returns:
    - jax.numpy.ndarray: The updated position of the particles.
    """
    return s + v * dt


def update_position(x, y, z, vx, vy, vz, dt, x_wind, y_wind, z_wind, bc='periodic'):
    """
    Update the position of the particles.

    Parameters:
    x (float): The current x-coordinate of the particle.
    y (float): The current y-coordinate of the particle.
    z (float): The current z-coordinate of the particle.
    vx (float): The velocity in the x-direction of the particle.
    vy (float): The velocity in the y-direction of the particle.
    vz (float): The velocity in the z-direction of the particle.
    dt (float): The time step for the update.

    Returns:
    tuple: A tuple containing the updated x, y, and z coordinates of the particle.
    """

    x = euler_update(x, vx, dt)
    y = euler_update(y, vy, dt)
    z = euler_update(z, vz, dt)
    # update the position of the particles

    if bc == 'periodic':
        x, y, z = periodic_boundary_condition(x_wind, y_wind, z_wind, x, y, z)
    # apply periodic boundary conditions
    return x, y, z

@jit
def total_KE(particle_species_list):
    """
    Calculate the total kinetic energy of all particle species.

    Parameters:
    - particle_species_list (list): A list of particle_species objects.

    Returns:
    - float: The total kinetic energy of all particle species.
    """
    total_ke = 0.0
    for species in particle_species_list:
        vx, vy, vz = species.get_velocity()
        total_ke += 0.5 * species.mass * jnp.sum(vx**2 + vy**2 + vz**2)
    return total_ke

@jit
def total_momentum(m, vx, vy, vz):
    """
    Calculate the total momentum of the particles.

    Parameters:
    - m (float): The mass of the particle.
    - v (jax.numpy.ndarray): The velocity of the particle.

    Returns:
    - float: The total momentum of the particle.
    """
    return m * jnp.sum( jnp.sqrt( vx**2 + vy**2 + vz**2 ) )

@jit
def compute_index(x, dx):
    """
    Compute the index of a position in a discretized space.

    Parameters:
    x (float or ndarray): The position(s) to compute the index for.
    dx (float): The discretization step size.

    Returns:
    int or ndarray: The computed index/indices as integer(s).
    """
    return jnp.floor(x/dx).astype(int)

class particle_species:
    """
    A class to represent a species of particles in a simulation.

    Attributes:
    -----------
    name : str
        The name of the particle species.
    N_particles : int
        The number of particles in the species.
    charge : float
        The charge of each particle.
    mass : float
        The mass of each particle.
    v1, v2, v3 : array-like
        The velocity components of the particles.
    x1, x2, x3 : array-like
        The position components of the particles.
    dx, dy, dz : float
        The resolution of the grid in each dimension.
    zeta1, zeta2, eta1, eta2, xi1, xi2 : array-like
        The subcell positions for charge conservation.
    bc : str, optional
        The boundary condition type (default is 'periodic').
    update_pos : bool, optional
        Flag to determine if positions should be updated (default is True).
    update_v : bool, optional
        Flag to determine if velocities should be updated (default is True).

    Methods:
    --------
    get_name():
        Returns the name of the particle species.
    get_charge():
        Returns the charge of the particles.
    get_number_of_particles():
        Returns the number of particles.
    get_velocity():
        Returns the velocity components of the particles.
    get_position():
        Returns the position components of the particles.
    get_mass():
        Returns the mass of the particles.
    get_subcell_position():
        Returns the subcell positions for charge conservation.
    get_resolution():
        Returns the grid resolution in each dimension.
    get_index():
        Returns the grid indices of the particle positions.
    set_velocity(v1, v2, v3):
        Sets the velocity components of the particles.
    set_position(x1, x2, x3):
        Sets the position components of the particles.
    update_subcell_position():
        Updates the subcell positions for charge conservation.
    set_mass(mass):
        Sets the mass of the particles.
    kinetic_energy():
        Returns the kinetic energy of the particles.
    momentum():
        Returns the momentum of the particles.
    periodic_boundary_condition(x_wind, y_wind, z_wind):
        Applies periodic boundary conditions to the particle positions.
    update_position(dt, x_wind, y_wind, z_wind):
        Updates the positions of the particles using Euler's method and applies boundary conditions.
    """

    def __init__(self, name, N_particles, charge, mass, v1, v2, v3, x1, x2, x3, dx, dy, dz, bc='periodic', update_pos=True, update_v=True):
        self.name = name
        self.N_particles = N_particles
        self.charge = charge
        self.mass = mass
        self.v1 = v1
        self.v2 = v2
        self.v3 = v3
        self.x1 = x1
        self.x2 = x2
        self.x3 = x3
        self.dx = dx
        self.dy = dy
        self.dz = dz
        self.zeta1 = self.x1 - compute_index(self.x1, self.dx)*self.dx
        self.zeta2 = self.zeta1
        self.eta1  = self.x2 - compute_index(self.x2, self.dy)*self.dy
        self.eta2  = self.eta1
        self.xi1   = self.x3 - compute_index(self.x3, self.dz)*self.dz
        self.xi2   = self.xi1
        self.bc = bc
        self.update_pos = update_pos
        self.update_v   = update_v

    def get_name(self):
        return self.name

    def get_charge(self):
        return self.charge

    def get_number_of_particles(self):
        return self.N_particles

    def get_velocity(self):
        return self.v1, self.v2, self.v3

    def get_position(self):
        return self.x1, self.x2, self.x3

    def get_mass(self):
        return self.mass

    def get_subcell_position(self):
        return self.zeta1, self.zeta2, self.eta1, self.eta2, self.xi1, self.xi2

    def get_resolution(self):
        return self.dx, self.dy, self.dz

    def get_index(self):
        return compute_index(self.x1, self.dx), compute_index(self.x2, self.dy), compute_index(self.x3, self.dz)

    def set_velocity(self, v1, v2, v3):
        if self.update_v:
            self.v1 = v1
            self.v2 = v2
            self.v3 = v3

    def set_position(self, x1, x2, x3):
        self.x1 = x1
        self.x2 = x2
        self.x3 = x3

    def update_subcell_position(self):
        self.zeta1 = self.zeta2
        self.zeta2 = self.x1 - compute_index(self.x1, self.dx)*self.dx
        self.eta1  = self.eta2
        self.eta2  = self.x2 - compute_index(self.x2, self.dy)*self.dy
        self.xi1   = self.xi2
        self.xi2   = self.x3 - compute_index(self.x3, self.dz)*self.dz

    def set_mass(self, mass):
        self.mass = mass

    def kinetic_energy(self):
        return 0.5 * self.mass * jnp.sum(self.v1**2 + self.v2**2 + self.v3**2)

    def momentum(self):
        return self.mass * jnp.sum(jnp.sqrt(self.v1**2 + self.v2**2 + self.v3**2))

    def periodic_boundary_condition(self, x_wind, y_wind, z_wind):
        self.x1, self.x2, self.x3 = periodic_boundary_condition(x_wind, y_wind, z_wind, self.x1, self.x2, self.x3)

    def update_position(self, dt, x_wind, y_wind, z_wind):
        if self.update_pos:
            self.x1 = euler_update(self.x1, self.v1, dt)
            self.x2 = euler_update(self.x2, self.v2, dt)
            self.x3 = euler_update(self.x3, self.v3, dt)
            # update the position of the particles
        if self.bc == 'periodic':
            self.periodic_boundary_condition(x_wind, y_wind, z_wind)
        # apply periodic boundary conditions

        self.update_subcell_position()
        # update the subcell positions for charge conservation algorithm<|MERGE_RESOLUTION|>--- conflicted
+++ resolved
@@ -44,10 +44,6 @@
     # initialize the particles with a maxwell boltzmann distribution.
     return x, y, z, v_x, v_y, v_z
 
-<<<<<<< HEAD
-=======
-
->>>>>>> 1ff3d87d
 def cold_start_init(start, N_particles, x_wind, y_wind, z_wind, mass, T, kb, key1, key2, key3):
     """
     Initializes the velocities and positions of the particles.
