--- conflicted
+++ resolved
@@ -134,13 +134,8 @@
 N_ions      = 500
 # specify the number of electrons and ions in the plasma
 
-<<<<<<< HEAD
-t_wind = 100e-9
-Nt     = 5#0000
-=======
 t_wind = 1e-9
 Nt     = 10000
->>>>>>> d5780122
 # Nt for resolution
 dt     = t_wind / Nt
 # Actual number of steps to loop over
@@ -195,76 +190,7 @@
 
 
 for t in range(20):
-    ############## PLOTTING ###################################################################
-    x = jnp.concatenate([electron_x, ion_x])
-    y = jnp.concatenate([electron_y, ion_y])
-    z = jnp.concatenate([electron_z, ion_z])
-    plot( x, y, z, t, x_wind, y_wind, z_wind)
-    # plot the particles and save as png file   
-
-    ############### SOLVE E FIELD ######################################################################################
-    print(f'Time: {t*dt} s')
-    print("Solving Electric Field...")
-    start = time.time()
-    rho    = compute_rho(electron_x, electron_y, electron_z, ion_x, ion_y, ion_z, dx, dy, dz)
-    end   = time.time()
-    print(f"Time Spent on Rho: {end-start} s")
-    average_rho.append(end-start)
-    print( f'Max Value of Rho: {jnp.max(rho)}' )
-    # compute the charge density of the plasma
-    start = time.time()
-    phi = solve_poisson(rho)
-    end   = time.time()
-    print(f"Time Spent on Phi: {end-start} s")
-    average_poisson.append(end-start)
-    print( f'Max Value of Phi: {jnp.max(phi)}' )
-    # Use conjugated gradients to calculate the electric potential from the charge density
-    start = time.time()
-    E_fields = jnp.gradient(phi)
-    Ex       = -1 * E_fields[0]
-    Ey       = -1 * E_fields[1]
-    Ez       = -1 * E_fields[2]
-    end = time.time()
-    print(f'Time Spent Calculating E: {end-start} s')
-    average_E.append(end-start)
-    # Calculate the E field using the gradient of the potential
-    print( f'Max Value of Ex: {jnp.max(Ex)}' )
-    print( f'Max Value of Ey: {jnp.max(Ey)}' )
-    print( f'Max Value of Ez: {jnp.max(Ez)}' )
-    ############### UPDATE ELECTRONS ##########################################################################################
-    print("Updating Electrons...")
-    start = time.time()
-    Fx, Fy, Fz = compute_Eforce(q_e, Ex, Ey, Ez, electron_x, electron_y, electron_z)
-    end = time.time()
-    print(f'Time Spent on Calculating Electrons Force: {end-start} s')
-    average_electron_Force.append(end-start)
-    # compute the force on the electrons from the electric field
-    start = time.time()
-    ev_x, ev_y, ev_z = update_velocity(ev_x, ev_y, ev_z, Fx, Fy, Fz, dt, me)
-    # Update the velocties from the electric field
-    electron_x, electron_y, electron_z = update_position(electron_x, electron_y, electron_z, ev_x, ev_y, ev_z)
-    # Update the positions of the particles
-    end   = time.time()
-    print(f'Time Spent on Updating Electrons: {end-start} s')
-    average_e_update.append(end-start)
-
-    ############### UPDATE IONS ################################################################################################
-    print("Updating Ions...")
-    start = time.time()
-    Fx, Fy, Fz = compute_Eforce(q_i, Ex, Ey, Ez, ion_x, ion_y, ion_z)
-    end   = time.time()
-    print(f"Time Spent on Calculating Ions Force: {end-start} s")
-    average_ion_Force.append(end-start)
-    # compute the force on the ions from the electric field
-    start = time.time()
-    iv_x, iv_y, iv_z = update_velocity(iv_x, iv_y, iv_z, Fx, Fy, Fz, dt, mi)
-    # Update the velocities from the electric field
-    ion_x, ion_y, ion_z  = update_position(ion_x, ion_y, ion_z, iv_x, iv_y, iv_z)
-<<<<<<< HEAD
-    end   = time.time()
-    print(f"Time Spent on Updating Ions: {end-start} s")
-    average_ion_update.append(end-start)
-    # Update the positions of the particles
+    ############## PLOTTING ###################################################################   
     start = time.time()
     x = jnp.concatenate([electron_x, ion_x])
     y = jnp.concatenate([electron_y, ion_y])
@@ -275,6 +201,70 @@
     average_plot.append(end-start)
     # plot the particles and save as png file
 
+    ############### SOLVE E FIELD ######################################################################################
+    print(f'Time: {t*dt} s')
+    print("Solving Electric Field...")
+    start = time.time()
+    rho    = compute_rho(electron_x, electron_y, electron_z, ion_x, ion_y, ion_z, dx, dy, dz)
+    end   = time.time()
+    #print(f"Time Spent on Rho: {end-start} s")
+    average_rho.append(end-start)
+    #print( f'Max Value of Rho: {jnp.max(rho)}' )
+    # compute the charge density of the plasma
+    start = time.time()
+    phi = solve_poisson(rho)
+    end   = time.time()
+    #print(f"Time Spent on Phi: {end-start} s")
+    average_poisson.append(end-start)
+    #print( f'Max Value of Phi: {jnp.max(phi)}' )
+    # Use conjugated gradients to calculate the electric potential from the charge density
+    start = time.time()
+    E_fields = jnp.gradient(phi)
+    Ex       = -1 * E_fields[0]
+    Ey       = -1 * E_fields[1]
+    Ez       = -1 * E_fields[2]
+    end = time.time()
+    #print(f'Time Spent Calculating E: {end-start} s')
+    average_E.append(end-start)
+    # Calculate the E field using the gradient of the potential
+    #print( f'Max Value of Ex: {jnp.max(Ex)}' )
+    #print( f'Max Value of Ey: {jnp.max(Ey)}' )
+    #print( f'Max Value of Ez: {jnp.max(Ez)}' )
+    ############### UPDATE ELECTRONS ##########################################################################################
+    print("Updating Electrons...")
+    start = time.time()
+    Fx, Fy, Fz = compute_Eforce(q_e, Ex, Ey, Ez, electron_x, electron_y, electron_z)
+    end = time.time()
+    #print(f'Time Spent on Calculating Electrons Force: {end-start} s')
+    average_electron_Force.append(end-start)
+    # compute the force on the electrons from the electric field
+    start = time.time()
+    ev_x, ev_y, ev_z = update_velocity(ev_x, ev_y, ev_z, Fx, Fy, Fz, dt, me)
+    # Update the velocties from the electric field
+    electron_x, electron_y, electron_z = update_position(electron_x, electron_y, electron_z, ev_x, ev_y, ev_z)
+    # Update the positions of the particles
+    end   = time.time()
+    #print(f'Time Spent on Updating Electrons: {end-start} s')
+    average_e_update.append(end-start)
+
+    ############### UPDATE IONS ################################################################################################
+    print("Updating Ions...")
+    start = time.time()
+    Fx, Fy, Fz = compute_Eforce(q_i, Ex, Ey, Ez, ion_x, ion_y, ion_z)
+    end   = time.time()
+    #print(f"Time Spent on Calculating Ions Force: {end-start} s")
+    average_ion_Force.append(end-start)
+    # compute the force on the ions from the electric field
+    start = time.time()
+    iv_x, iv_y, iv_z = update_velocity(iv_x, iv_y, iv_z, Fx, Fy, Fz, dt, mi)
+    # Update the velocities from the electric field
+    ion_x, ion_y, ion_z  = update_position(ion_x, ion_y, ion_z, iv_x, iv_y, iv_z)
+    end   = time.time()
+    #print(f"Time Spent on Updating Ions: {end-start} s")
+    average_ion_update.append(end-start)
+    # Update the positions of the particles
+    
+
 
 print(f"Average Rho: {np.mean(average_rho[1:])} s")
 print(f"Average Poisson: {np.mean(average_poisson[1:])} s")
@@ -289,7 +279,4 @@
 print(f'Average Time Per Step {totaltime} s')
 
 totaljittime = np.mean(average_rho[0]) + np.mean(average_poisson[0]) + np.mean(average_E[0]) + np.mean(average_electron_Force[0]) + np.mean(average_ion_Force[0]) + np.mean(average_e_update[0]) + np.mean(average_ion_update[0]) + np.mean(average_plot[0])
-print(f'JIT Compile Time: {totaljittime} s')
-=======
-    # Update the positions of the particles
->>>>>>> d5780122
+print(f'JIT Compile Time: {totaljittime} s')